"""
Handler is a package for creating files in an object-oriented way,
allowing extendability to any file system.

Copyright (C) 2021 Gabriel Fontenelle Senno Silva

This program is free software: you can redistribute it and/or modify
it under the terms of the GNU General Public License as published by
the Free Software Foundation, either version 3 of the License, or
(at your option) any later version.

This program is distributed in the hope that it will be useful,
but WITHOUT ANY WARRANTY; without even the implied warranty of
MERCHANTABILITY or FITNESS FOR A PARTICULAR PURPOSE.  See the
GNU General Public License for more details.

You should have received a copy of the GNU General Public License
along with this program.  If not, see <https://www.gnu.org/licenses/>.

Should there be a need for contact the electronic mail
`filejacket <at> gabrielfontenelle.com` can be used.
"""

from .generic import JSONSerializer, PickleSerializer
<<<<<<< HEAD
from .specific import FileDictionarySerializer, FileJsonSerializer, FileWithContentDictionarySerializer, FileWithContentJsonSerializer
=======
>>>>>>> 0cfaecb0

__all__ = [
    # Generic
    'PickleSerializer',
    'JSONSerializer'
<<<<<<< HEAD
    # Specific
    'FileDictionarySerializer',
    'FileJsonSerializer',
    'FileWithContentDictionarySerializer',
    'FileWithContentJsonSerializer',
=======
>>>>>>> 0cfaecb0
]<|MERGE_RESOLUTION|>--- conflicted
+++ resolved
@@ -22,21 +22,15 @@
 """
 
 from .generic import JSONSerializer, PickleSerializer
-<<<<<<< HEAD
 from .specific import FileDictionarySerializer, FileJsonSerializer, FileWithContentDictionarySerializer, FileWithContentJsonSerializer
-=======
->>>>>>> 0cfaecb0
 
 __all__ = [
     # Generic
     'PickleSerializer',
-    'JSONSerializer'
-<<<<<<< HEAD
+    'JSONSerializer',
     # Specific
     'FileDictionarySerializer',
     'FileJsonSerializer',
     'FileWithContentDictionarySerializer',
     'FileWithContentJsonSerializer',
-=======
->>>>>>> 0cfaecb0
 ]