"""
Handler is a package for creating files in an object-oriented way, 
allowing extendability to any file system.

Copyright (C) 2021 Gabriel Fontenelle Senno Silva

This program is free software: you can redistribute it and/or modify
it under the terms of the GNU General Public License as published by
the Free Software Foundation, either version 3 of the License, or
(at your option) any later version.

This program is distributed in the hope that it will be useful,
but WITHOUT ANY WARRANTY; without even the implied warranty of
MERCHANTABILITY or FITNESS FOR A PARTICULAR PURPOSE.  See the
GNU General Public License for more details.

You should have received a copy of the GNU General Public License
along with this program.  If not, see <https://www.gnu.org/licenses/>.

Should there be a need for contact the electronic mail
`handler <at> gabrielfontenelle.com` can be used.
"""

from inspect import ismethod
from ..serializer import Serializer

__all__ = [
    'Processor',
    'ProcessorMixin',
    'Pipeline'
]


class Processor(Serializer):
    """
    Class to initiate a processor to be used on Pipeline.
    Processors are intermediate class between the pipelines manager (Pipeline)
    and the class with the methods to be run on pipelines.
    """

    verbose_name = None
    """
    Verbose name for processor.
    """
    classname = None
    """
    The class for the processor, this is the class that will be instantiated
    to run the processor.
    """
    method_name = None
    """
    Name of method that must be called when run this processor.
    This method must be have a @classmethod attribute.
    """
    stopper = False
    """
    If this processor stops the pipelines or not.
    """
    overrider = False
    """
    If this processor should be allow to overwritten data or not.
    """
    stop_value = True
    """
    The value that should stop the processor when stopper is True.
    """

    def __init__(self, **kwargs):
        """
        Method to instantiate the Processor object.
        """
        # Set-up attributes from kwargs like `classname` or `verbose_name`
        for key, value in kwargs.items():
            if hasattr(self, key):
                setattr(self, key, value)

    def __getattr__(self, item):
        """
        Method to return classname.<item> if no attribute is found in current object.
        This method only work with attributes of classname, not attributes of classname object.
        """
        return getattr(self.classname, item)

    @property
    def errors(self):
        """
        Method to return list of errors found in class that will be processed by method `run`. The class will always
        be one that inherent from `ProcessorMixin`.
        """
        return getattr(self.classname, 'errors_found')

<<<<<<< HEAD
    def run(self, **kwargs):
=======
    def run(self, *args, **kwargs):
>>>>>>> ff28dae5
        """
        Method to run method_name from classname and return boolean. Thus running the processor logic.
        For this method to work method_name should return boolean whether it as successful or not.
        """
        object_to_process = kwargs.pop('object')

        # Get method
        method = getattr(self.classname, self.method_name)

        # Check if method of method_name has `classmethod` decorator being bound to class
        # If not, properly instantiate the class to run the method.
        if not ismethod(method):
            class_to_use = self.classname()
            method = getattr(class_to_use, self.method_name)
            return method(object=object_to_process, overrider=self.overrider, **kwargs)

        # Run method_name (`classmethod` or class function) passing args and kwargs to it
        # and return boolean result from processor
        return method(object=object_to_process, overrider=self.overrider, **kwargs)


class ProcessorMixin:
    """
    Class to add required methods of pipelines to the class of processor.classname.
    """

    method_name_to_process = "process"
    """
    Name of the method that will be called when running a pipeline.
    """
    errors_found = []
    """
    List of errors found to allow non-blocking pipelines to register occurrence of errors.
    """

    @classmethod
    def to_processor(cls, stopper=False, stop_value=True, overrider=False):
        """
        Method used to return a processor from class.
        This method can be overwritten in child class. Valid return are Processor object or
        dict containing classname, verbose_name, stopper, stop_value.
        """
        processor = Processor(
            classname=cls,
            verbose_name=cls.__name__,
            stopper=stopper,
            stop_value=stop_value,
            overrider=overrider,
            method_name=cls.method_name_to_process,
        )
        return processor

    @classmethod
    def process(cls, *args, **kwargs):
        """
        Method used to run this class on Processor`s Pipeline.
        This method and to_processor() is not need to compare files
        outside a pipelines.
        Inside the pipeline this method will call to_processor() and run custom logic to
        process the current pipeline that could be a extracter, renamer, hasher, etc.
        """
        raise NotImplementedError("The process method must be overwrite on child class.")

    @classmethod
    def register_error(cls, error):
        """
        Method to save in memory a error found by the processor.
        """
        cls.errors_found.append(error)


class Pipeline(Serializer):
    """
    Class to initiate a pipelines with given processors to be run.
    """

    def __init__(self, *processors):
        """
        This method can receive a single Processor object,
        or a list of Processor objects or a tuple with classname, verbose_name
        and stopper configuration.
        """
        self.processors_ran = 0
        """ 
        Variable to register the amount of processors ran for this pipelines.
        """
        self.last_result = None
        """
        Variable to register the last result obtained from pipeline.
        """
        self.pipeline_processors = []
        """
        Variable to register the available processors for the current pipeline object.
        """
        self.errors = []
        """
        Variable to register the errors found by processors for the current pipeline object.
        """

        for processor in processors:
            # Check if processor is a dict containing classname, verbose_name and stopper
            if isinstance(processor, dict):
                if not ('classname' in processor or 'stopper' in processor):
                    raise ValueError("Processor dict for pipelines need at least classname and stopper set.")

                self.add_new_processor(
                    classname=processor.pop('classname'),
                    stopper=processor.pop('stopper'),
                    verbose_name=processor.pop('verbose_name', None),
                )

            # Check if processor is an object from Processor
            # As the code `elif isinstance(processor, Processor):` was not working, we change it to
            # be the class name.
            elif type(processor).__name__ == Processor.__name__:
                self.add_processor(processor)

            else:
                raise ValueError(f"{processor} is not a valid processor. Expecting a dict or Processor object.")

    def __getitem__(self, item):
        """
        Method to allow extraction of processor from pipeline_processors directly from Pipeline object.
        """
        return self.pipeline_processors[item]

    def add_new_processor(self, classname, verbose_name, stopper):
        """
        Method to instantiate a new processor from parameters and
        add it to list of processors.
        """
        self.pipeline_processors.append(
            Processor(
                classname=classname,
                verbose_name=verbose_name,
                stopper=stopper
            )
        )

    def add_processor(self, processor):
        """
        Method add a processor object to list of processors.
        """
        self.pipeline_processors.append(
            processor
        )

    def run(self, **kwargs):
        """
        Method to run the entire pipelines.
        The processor will define if method will stop or not the pipelines.
        Either args or kwargs must have the object to be processed.

        Not all pipelines are required to run this method, as example, Hasher Pipeline avoid
        its use when loading hashes from files.

        :param args:
        :param kwargs:

        """
        # For each processor
        ran = 0
        result = None
        errors_found = []

        for processor in self.pipeline_processors:
            result = processor.run(**kwargs)
            ran += 1

            if processor.errors:
                errors_found += processor.errors

            if processor.stopper:
                # If processor is a step that should stop the whole pipeline
                # we verify if we reach the condition to it stop. By default that
                # condition is True, but can be any value set-up in stop_value and
                # returned by processor.
                if (
                    result in processor.stop_value
                    if isinstance(processor.stop_value, (list, tuple))
                    else result is processor.stop_value
                ):
                    break

        # register statical data about pipelines.
        self.processors_ran = ran
        self.last_result = result
<<<<<<< HEAD
        self.errors = errors_found

    def to_dict(self, ignore_keys=[], **kwargs):
        """
        Overwritten of method that serialize the current class object to a dictionary to avoid recursive serialization.
        """
        ignore_keys.append('processors_ran')
        ignore_keys.append('last_result')
        ignore_keys.append('errors')

        return super(Pipeline, self).to_dict(ignore_keys=ignore_keys, **kwargs)
=======
        self.errors = errors_found
>>>>>>> ff28dae5
<|MERGE_RESOLUTION|>--- conflicted
+++ resolved
@@ -1,5 +1,5 @@
 """
-Handler is a package for creating files in an object-oriented way, 
+Handler is a package for creating files in an object-oriented way,
 allowing extendability to any file system.
 
 Copyright (C) 2021 Gabriel Fontenelle Senno Silva
@@ -89,11 +89,7 @@
         """
         return getattr(self.classname, 'errors_found')
 
-<<<<<<< HEAD
     def run(self, **kwargs):
-=======
-    def run(self, *args, **kwargs):
->>>>>>> ff28dae5
         """
         Method to run method_name from classname and return boolean. Thus running the processor logic.
         For this method to work method_name should return boolean whether it as successful or not.
@@ -177,7 +173,7 @@
         and stopper configuration.
         """
         self.processors_ran = 0
-        """ 
+        """
         Variable to register the amount of processors ran for this pipelines.
         """
         self.last_result = None
@@ -281,7 +277,6 @@
         # register statical data about pipelines.
         self.processors_ran = ran
         self.last_result = result
-<<<<<<< HEAD
         self.errors = errors_found
 
     def to_dict(self, ignore_keys=[], **kwargs):
@@ -292,7 +287,4 @@
         ignore_keys.append('last_result')
         ignore_keys.append('errors')
 
-        return super(Pipeline, self).to_dict(ignore_keys=ignore_keys, **kwargs)
-=======
-        self.errors = errors_found
->>>>>>> ff28dae5
+        return super(Pipeline, self).to_dict(ignore_keys=ignore_keys, **kwargs)